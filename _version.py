#!/usr/bin/python
# -*- coding: utf-8 -*-

<<<<<<< HEAD
__version__ = "1.0.1"
=======
__version__ = "1.0.2"
>>>>>>> 631928c0
__author__ = "Amir Zeldes"
__copyright__ = "Copyright 2015, Amir Zeldes"
__license__ = "MIT License"<|MERGE_RESOLUTION|>--- conflicted
+++ resolved
@@ -1,11 +1,7 @@
 #!/usr/bin/python
 # -*- coding: utf-8 -*-
 
-<<<<<<< HEAD
-__version__ = "1.0.1"
-=======
 __version__ = "1.0.2"
->>>>>>> 631928c0
 __author__ = "Amir Zeldes"
 __copyright__ = "Copyright 2015, Amir Zeldes"
 __license__ = "MIT License"