--- conflicted
+++ resolved
@@ -189,18 +189,7 @@
 				contents = re.sub(r'&([^ ;]* )', r'&amp;\1', contents)
 				contents = re.sub(r'&$', r'&amp;', contents)
 
-<<<<<<< HEAD
-		# Check for invalid XML in segment contents
-		if "<" in contents or ">" in contents or "&" in contents:
-			contents = contents.replace('>','&gt;')
-			contents = contents.replace('<', '&lt;')
-			contents = re.sub(r'&([^ ;]* )', r'&amp;\1', contents)
-			contents = re.sub(r'&$', r'&amp;', contents)
-
-		nodes[str(id_counter)] = NODE(str(id_counter),id_counter,id_counter,"0",0,"edu",contents,list(rels.keys())[0],list(rels.values())[0])
-=======
 			nodes[str(id_counter)] = NODE(str(id_counter),id_counter,id_counter,"0",0,"edu",contents,list(rels.keys())[0],list(rels.values())[0])
->>>>>>> 786e515d
 
 	return nodes
 
